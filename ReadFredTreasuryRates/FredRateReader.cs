--- conflicted
+++ resolved
@@ -30,15 +30,9 @@
 namespace ReadFredTreasuryRates;
 
 public class FredRateReader {
-<<<<<<< HEAD
-    public string version = "0.0.3";
-    public string version_date = "2021-09-13";
-
-=======
     string version = "0.0.3";
     string version_date = "2021-09-11";
     const int num_durations = 361; // 0 to 360
->>>>>>> d8968d9d
     bool rates_valid = false;
 
     static readonly Dictionary<int, string> seriesNames = new() {
